--- conflicted
+++ resolved
@@ -4,15 +4,12 @@
 import java.net.ServerSocket
 import org.scalatest.FunSuite
 import org.eclipse.jetty.server.Server
-<<<<<<< HEAD
 import java.net.ServerSocket
 import scala.util.{Failure, Success, Try}
 import spark.Utils
 import com.google.common.io.Files
 import java.io.{FileOutputStream, File}
 import com.google.common.base.Charsets
-=======
->>>>>>> 4698a0d6
 
 class UISuite extends FunSuite {
   test("jetty port increases under contention") {
@@ -35,7 +32,6 @@
       case Failure  (e) =>
     }
   }
-<<<<<<< HEAD
 
   test("string formatting of time durations") {
     val second = 1000
@@ -78,6 +74,4 @@
     assert(Utils.lastNBytes(f3Path, 8) === "5\n6\n7\n8\n")
 
   }
-=======
->>>>>>> 4698a0d6
 }