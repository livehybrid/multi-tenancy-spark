--- conflicted
+++ resolved
@@ -253,8 +253,9 @@
       dataTypes = result.queryExecution.analyzed.output.map(_.dataType).toArray
     } catch {
       case e: HiveSQLException =>
-        HiveThriftServer2.listener.onStatementError(
-          statementId, e.getMessage, SparkUtils.exceptionString(e))
+        listeners.foreach(listener =>
+          listener.onStatementError(
+            statementId, e.getMessage, SparkUtils.exceptionString(e)))
         if (getStatus().getState() == OperationState.CANCELED) {
           return
         } else {
@@ -266,9 +267,9 @@
       case e: Throwable =>
         val currentState = getStatus.getState
         logError(s"Error executing query, currentState $currentState, ", e)
-<<<<<<< HEAD
-        HiveThriftServer2.listener.onStatementError(
-          statementId, e.getMessage, SparkUtils.exceptionString(e))
+        listeners.foreach(listener =>
+          listener.onStatementError(
+            statementId, e.getMessage, SparkUtils.exceptionString(e)))
         if (statementId != null) {
           sparkSession.sparkContext.cancelJobGroup(statementId)
         }
@@ -281,7 +282,8 @@
         }
         throw new HiveSQLException(e.toString)
     }
-    HiveThriftServer2.listener.onStatementFinish(statementId)
+    listeners.foreach(listener =>
+      listener.onStatementFinish(statementId))
     getStatus.getState match {
       case OperationState.CANCELED =>
       case OperationState.FINISHED =>
@@ -290,17 +292,6 @@
       case OperationState.INITIALIZED => setState(OperationState.CLOSED)
       case _ => setState(OperationState.FINISHED)
     }
-=======
-        setState(OperationState.ERROR)
-        listeners.foreach(listener =>
-          listener.onStatementError(
-            statementId, e.getMessage, SparkUtils.exceptionString(e)))
-        throw new HiveSQLException(e.toString)
-    }
-    setState(OperationState.FINISHED)
-    listeners.foreach(listener =>
-      listener.onStatementFinish(statementId))
->>>>>>> 691ce1c4
   }
 
   override def cancel(): Unit = {
