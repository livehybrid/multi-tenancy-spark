/*
 * Licensed to the Apache Software Foundation (ASF) under one or more
 * contributor license agreements.  See the NOTICE file distributed with
 * this work for additional information regarding copyright ownership.
 * The ASF licenses this file to You under the Apache License, Version 2.0
 * (the "License"); you may not use this file except in compliance with
 * the License.  You may obtain a copy of the License at
 *
 *    http://www.apache.org/licenses/LICENSE-2.0
 *
 * Unless required by applicable law or agreed to in writing, software
 * distributed under the License is distributed on an "AS IS" BASIS,
 * WITHOUT WARRANTIES OR CONDITIONS OF ANY KIND, either express or implied.
 * See the License for the specific language governing permissions and
 * limitations under the License.
 */

package org.apache.spark.sql.hive.thriftserver

import java.util.Locale
import java.util.concurrent.atomic.AtomicBoolean

import scala.collection.JavaConverters._
import scala.collection.mutable
import scala.collection.mutable.ArrayBuffer
import org.apache.commons.logging.LogFactory

import org.apache.hadoop.hive.conf.HiveConf
import org.apache.hadoop.hive.conf.HiveConf.ConfVars
import org.apache.hadoop.hive.ql.session.SessionState
import org.apache.hive.service.cli.thrift.{ThriftBinaryCLIService, ThriftHttpCLIService}
import org.apache.hive.service.server.HiveServer2
<<<<<<< HEAD

import org.apache.spark.{SparkConf, SparkContext}
=======
>>>>>>> 691ce1c4
import org.apache.spark.deploy.SparkHadoopUtil

import org.apache.spark.internal.Logging
import org.apache.spark.scheduler.{SparkListener, SparkListenerApplicationEnd, SparkListenerJobStart}
import org.apache.spark.sql.hive.thriftserver.ui.ThriftServerTab
import org.apache.spark.sql.hive.thriftserver.ReflectionUtils._
import org.apache.spark.sql.internal.SQLConf
import org.apache.spark.util.{ShutdownHookManager, Utils}

/**
 * The main entry point for the Spark SQL port of HiveServer2.  Starts up a `SparkSQLContext` and a
 * `HiveThriftServer2` thrift server.
 */
object HiveThriftServer2 extends Logging {
  var LOG = LogFactory.getLog(classOf[HiveServer2])
  var uiTabs: List[ThriftServerTab] = Nil
  
  var serverListeners = new mutable.HashMap[String, HiveThriftServer2Listener]()

  def main(args: Array[String]) {
    Utils.initDaemon(log)
    val optionsProcessor = new HiveServer2.ServerOptionsProcessor("HiveThriftServer2")
    optionsProcessor.parse(args)

    logInfo("Starting SparkContext")
    MultiSparkSQLEnv.init()

    ShutdownHookManager.addShutdownHook { () =>
      MultiSparkSQLEnv.stop()
      uiTabs.foreach(_.detach())
    }
    
    val sparkConf = MultiSparkSQLEnv.originConf

<<<<<<< HEAD
    val hiveConf = new HiveConf(classOf[SessionState])
    val hadoopConf = SparkHadoopUtil.get.newConfiguration(MultiSparkSQLEnv.originConf)
    hadoopConf.iterator().asScala.foreach { entry =>
      val key = entry.getKey
      val value = entry.getValue
      hiveConf.set(key, value)
    }
=======
    val executionHive = HiveUtils.newClientForExecution(
      sparkConf,
      SparkHadoopUtil.get.newConfiguration(sparkConf))
>>>>>>> 691ce1c4

    try {
      val server = new HiveThriftServer2
      server.init(hiveConf)
      server.start()
      logInfo("HiveThriftServer2 started")
      
      MultiSparkSQLEnv.userToSession.asScala.foreach(userSession => {
        val user = userSession._1
        val ss = userSession._2
        
        val serverListener = new HiveThriftServer2Listener(server, sparkConf)
        serverListeners(user) = serverListener
        ss.sparkContext.addSparkListener(serverListener)
        
        val uiTab = new ThriftServerTab(user, ss.sparkContext)
        uiTabs = uiTab :: uiTabs
      })

      // `ApplicationStartEvent` is triggered in `SparkContext` initialization, however in multi-tenant mode,
      // HiveThriftServerListener is started after mutli `SparkContext` initialization, so if you want to listen
      // `ApplicationStartEvent`, must trigger the applicationStart event mannuly.
      MultiSparkSQLEnv.userToSession.values().asScala.foreach{ ss =>
        ss.sparkContext.triggerApplicationStart()
      }

      // If application was killed before HiveThriftServer2 start successfully then SparkSubmit
      // process can not exit, so check whether if SparkContext was stopped.
      if (!MultiSparkSQLEnv.userToSession.asScala.forall { case ((_, ss)) =>
        !ss.sparkContext.isStopped}) {
        logError("SparkContext has stopped even if HiveServer2 has started, so exit")
        System.exit(-1)
      }

      if (server.isSupportDynamicServiceDiscovery(hiveConf)) {
        logInfo("HiveServer2 HA mode: start to add this HiveServer2 instance to Zookeeper...")
        invoke(classOf[HiveServer2], server, "addServerInstanceToZooKeeper",
          classOf[HiveConf] -> hiveConf)
      }
    } catch {
      case e: Exception =>
        logError("Error starting HiveThriftServer2", e)
        System.exit(-1)
    }
  }

  private[thriftserver] class SessionInfo(
      val sessionId: String,
      val startTimestamp: Long,
      val ip: String,
      val userName: String) {
    var finishTimestamp: Long = 0L
    var totalExecution: Int = 0
    def totalTime: Long = {
      if (finishTimestamp == 0L) {
        System.currentTimeMillis - startTimestamp
      } else {
        finishTimestamp - startTimestamp
      }
    }
  }

  private[thriftserver] object ExecutionState extends Enumeration {
    val STARTED, COMPILED, FAILED, FINISHED = Value
    type ExecutionState = Value
  }

  private[thriftserver] class ExecutionInfo(
      val statement: String,
      val sessionId: String,
      val startTimestamp: Long,
      val userName: String) {
    var finishTimestamp: Long = 0L
    var executePlan: String = ""
    var detail: String = ""
    var state: ExecutionState.Value = ExecutionState.STARTED
    val jobId: ArrayBuffer[String] = ArrayBuffer[String]()
    var groupId: String = ""
    def totalTime: Long = {
      if (finishTimestamp == 0L) {
        System.currentTimeMillis - startTimestamp
      } else {
        finishTimestamp - startTimestamp
      }
    }
  }

  /**
   * An inner sparkListener called in sc.stop to clean up the HiveThriftServer2
   */
  private[thriftserver] class HiveThriftServer2Listener(
      val server: HiveServer2,
      val conf: SparkConf) extends AbstractHiveThriftServer2Listener {

    override def onApplicationEnd(applicationEnd: SparkListenerApplicationEnd): Unit = {
      MultiSparkSQLEnv.userToSession.remove(applicationEnd.sparkUser)
      if (MultiSparkSQLEnv.userToSession.size() == 0) server.stop()
    }

    private var onlineSessionNum: Int = 0
    private val sessionList = new mutable.LinkedHashMap[String, SessionInfo]
    private val executionList = new mutable.LinkedHashMap[String, ExecutionInfo]
    private val retainedStatements = conf.get(SQLConf.THRIFTSERVER_UI_STATEMENT_LIMIT)
    private val retainedSessions = conf.get(SQLConf.THRIFTSERVER_UI_SESSION_LIMIT)
    private var totalRunning = 0

    def getOnlineSessionNum: Int = synchronized { onlineSessionNum }

    def getTotalRunning: Int = synchronized { totalRunning }

    def getSessionList: Seq[SessionInfo] = synchronized { sessionList.values.toSeq }

    def getSession(sessionId: String): Option[SessionInfo] = synchronized {
      sessionList.get(sessionId)
    }

    def getExecutionList: Seq[ExecutionInfo] = synchronized { executionList.values.toSeq }

    override def onJobStart(jobStart: SparkListenerJobStart): Unit = synchronized {
      for {
        props <- Option(jobStart.properties)
        groupIdKey <- props.stringPropertyNames().asScala.
          filter(_.startsWith(SparkContext.SPARK_JOB_GROUP_ID))
        groupId <- Option(props.getProperty(groupIdKey))
        (_, info) <- executionList if info.groupId == groupId
      } {
        info.jobId += jobStart.jobId.toString
        info.groupId = groupId
      }
    }

    override  def onSessionCreated(ip: String, sessionId: String, userName: String = "UNKNOWN",
                      proxyUser: String, rangerUser: String): Unit = {
      synchronized {
        val info = new SessionInfo(sessionId, System.currentTimeMillis, ip, userName)
        sessionList.put(sessionId, info)
        onlineSessionNum += 1
        trimSessionIfNecessary()
      }
    }

    override def onSessionClosed(sessionId: String): Unit = synchronized {
      sessionList(sessionId).finishTimestamp = System.currentTimeMillis
      onlineSessionNum -= 1
      trimSessionIfNecessary()
    }

    override def onStatementStart(
        id: String,
        sessionId: String,
        statement: String,
        groupId: String,
        userName: String = "UNKNOWN"): Unit = synchronized {
      val info = new ExecutionInfo(statement, sessionId, System.currentTimeMillis, userName)
      info.state = ExecutionState.STARTED
      executionList.put(id, info)
      trimExecutionIfNecessary()
      sessionList(sessionId).totalExecution += 1
      executionList(id).groupId = groupId
      totalRunning += 1
    }

    override def onStatementParsed(id: String, executionPlan: String): Unit = synchronized {
      executionList(id).executePlan = executionPlan
      executionList(id).state = ExecutionState.COMPILED
    }

    override def onStatementError(id: String, errorMessage: String, errorTrace: String): Unit = {
      synchronized {
        executionList(id).finishTimestamp = System.currentTimeMillis
        executionList(id).detail = errorMessage
        executionList(id).state = ExecutionState.FAILED
        totalRunning -= 1
        trimExecutionIfNecessary()
      }
    }

    def onStatementFinish(id: String): Unit = synchronized {
      executionList(id).finishTimestamp = System.currentTimeMillis
      executionList(id).state = ExecutionState.FINISHED
      totalRunning -= 1
      trimExecutionIfNecessary()
    }

    private def trimExecutionIfNecessary() = {
      if (executionList.size > retainedStatements) {
        val toRemove = math.max(retainedStatements / 10, 1)
        executionList.filter(_._2.finishTimestamp != 0).take(toRemove).foreach { s =>
          executionList.remove(s._1)
        }
      }
    }

    private def trimSessionIfNecessary() = {
      if (sessionList.size > retainedSessions) {
        val toRemove = math.max(retainedSessions / 10, 1)
        sessionList.filter(_._2.finishTimestamp != 0).take(toRemove).foreach { s =>
          sessionList.remove(s._1)
        }
      }

    }
  }
}

private[hive] class HiveThriftServer2 extends HiveServer2
  with ReflectedCompositeService {
  // state is tracked internally so that the server only attempts to shut down if it successfully
  // started, and then once only.
  private val started = new AtomicBoolean(false)

  override def init(hiveConf: HiveConf) {
    this.cliService = new SparkSQLCLIService(this)
    addService(cliService)
    this.thriftCLIService = if (isHTTPTransportMode(hiveConf)) {
      new ThriftHttpCLIService(cliService)
    } else {
      new ThriftBinaryCLIService(cliService)
    }
    addService(thriftCLIService)
    initCompositeService(hiveConf)
  }

  private def isHTTPTransportMode(hiveConf: HiveConf): Boolean = {
    val transportMode = hiveConf.getVar(ConfVars.HIVE_SERVER2_TRANSPORT_MODE)
    transportMode.toLowerCase(Locale.ENGLISH).equals("http")
  }

  //  If `hive.server2.support.dynamic.service.discovery = true` &&
  // `hive.zookeeper.quorum` unempty, return true.
  private def isSupportDynamicServiceDiscovery(hiveConf: HiveConf): Boolean = {
    hiveConf.getBoolVar(ConfVars.HIVE_SERVER2_SUPPORT_DYNAMIC_SERVICE_DISCOVERY) &&
      hiveConf.getVar(ConfVars.HIVE_ZOOKEEPER_QUORUM).split(",").length > 0
  }

  override def start(): Unit = {
    super.start()
    started.set(true)
  }

  override def stop(): Unit = {
    if (started.getAndSet(false)) {
       super.stop()
    }
  }
}<|MERGE_RESOLUTION|>--- conflicted
+++ resolved
@@ -23,22 +23,18 @@
 import scala.collection.JavaConverters._
 import scala.collection.mutable
 import scala.collection.mutable.ArrayBuffer
+
 import org.apache.commons.logging.LogFactory
-
 import org.apache.hadoop.hive.conf.HiveConf
 import org.apache.hadoop.hive.conf.HiveConf.ConfVars
 import org.apache.hadoop.hive.ql.session.SessionState
 import org.apache.hive.service.cli.thrift.{ThriftBinaryCLIService, ThriftHttpCLIService}
 import org.apache.hive.service.server.HiveServer2
-<<<<<<< HEAD
 
 import org.apache.spark.{SparkConf, SparkContext}
-=======
->>>>>>> 691ce1c4
 import org.apache.spark.deploy.SparkHadoopUtil
-
 import org.apache.spark.internal.Logging
-import org.apache.spark.scheduler.{SparkListener, SparkListenerApplicationEnd, SparkListenerJobStart}
+import org.apache.spark.scheduler.{SparkListenerApplicationEnd, SparkListenerJobStart}
 import org.apache.spark.sql.hive.thriftserver.ui.ThriftServerTab
 import org.apache.spark.sql.hive.thriftserver.ReflectionUtils._
 import org.apache.spark.sql.internal.SQLConf
@@ -67,9 +63,6 @@
       uiTabs.foreach(_.detach())
     }
     
-    val sparkConf = MultiSparkSQLEnv.originConf
-
-<<<<<<< HEAD
     val hiveConf = new HiveConf(classOf[SessionState])
     val hadoopConf = SparkHadoopUtil.get.newConfiguration(MultiSparkSQLEnv.originConf)
     hadoopConf.iterator().asScala.foreach { entry =>
@@ -77,11 +70,6 @@
       val value = entry.getValue
       hiveConf.set(key, value)
     }
-=======
-    val executionHive = HiveUtils.newClientForExecution(
-      sparkConf,
-      SparkHadoopUtil.get.newConfiguration(sparkConf))
->>>>>>> 691ce1c4
 
     try {
       val server = new HiveThriftServer2
@@ -93,7 +81,7 @@
         val user = userSession._1
         val ss = userSession._2
         
-        val serverListener = new HiveThriftServer2Listener(server, sparkConf)
+        val serverListener = new HiveThriftServer2Listener(server, MultiSparkSQLEnv.originConf)
         serverListeners(user) = serverListener
         ss.sparkContext.addSparkListener(serverListener)
         
@@ -101,8 +89,9 @@
         uiTabs = uiTab :: uiTabs
       })
 
-      // `ApplicationStartEvent` is triggered in `SparkContext` initialization, however in multi-tenant mode,
-      // HiveThriftServerListener is started after mutli `SparkContext` initialization, so if you want to listen
+      // `ApplicationStartEvent` is triggered in `SparkContext` initialization,
+      // however in multi-tenant mode, HiveThriftServerListener is started after
+      // mutli `SparkContext` initialization, so if you want to listen
       // `ApplicationStartEvent`, must trigger the applicationStart event mannuly.
       MultiSparkSQLEnv.userToSession.values().asScala.foreach{ ss =>
         ss.sparkContext.triggerApplicationStart()
@@ -177,8 +166,11 @@
       val conf: SparkConf) extends AbstractHiveThriftServer2Listener {
 
     override def onApplicationEnd(applicationEnd: SparkListenerApplicationEnd): Unit = {
-      MultiSparkSQLEnv.userToSession.remove(applicationEnd.sparkUser)
-      if (MultiSparkSQLEnv.userToSession.size() == 0) server.stop()
+      if (MultiSparkSQLEnv.userToSession.asScala.forall {
+        case ((_, ss)) => ss.sparkContext.isStopped
+      }) {
+        server.stop()
+      }
     }
 
     private var onlineSessionNum: Int = 0
